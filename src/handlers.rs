--- conflicted
+++ resolved
@@ -9,8 +9,6 @@
     http::StatusCode,
     response::{Html, IntoResponse},
 };
-<<<<<<< HEAD
-=======
 // Import the Sha256 hasher and the Digest trait from the sha2 crate.
 use sha2::{Digest, Sha256};
 
@@ -18,7 +16,6 @@
 use crate::models::{ApiResponse, AuthResponse, LoginRequest};
 use crate::user_data;
 
->>>>>>> 468773c4
 // ... (show_login_page, DashboardPage, show_dashboard_page, and get_status handlers remain unchanged) ...
 // --- Web UI Handlers (using Askama Templates) ---
 
